--- conflicted
+++ resolved
@@ -566,11 +566,7 @@
         return false;
     }
     if (!std::regex_match(userName.c_str(),
-<<<<<<< HEAD
-                          std::regex("[a-zA-Z_][a-zA-Z_0-9.]*")))
-=======
                           std::regex("[a-zA-Z_][a-zA-Z_0-9]*")))
->>>>>>> e7ef94d3
     {
         lg2::error("Unsupported characters in user name");
         return false;
@@ -591,14 +587,8 @@
     }
     catch (const sdbusplus::exception_t& e)
     {
-<<<<<<< HEAD
-        log<level::ERR>("Failed to excute method",
-                        entry("METHOD=%s", getManagedObjectsMethod),
-                        entry("PATH=%s", userMgrObjBasePath));
-=======
         lg2::error("Failed to excute {METHOD}, path: {PATH}", "METHOD",
                    getManagedObjectsMethod, "PATH", userMgrObjBasePath);
->>>>>>> e7ef94d3
         return false;
     }
 
@@ -1710,14 +1700,8 @@
     }
     catch (const sdbusplus::exception_t& e)
     {
-<<<<<<< HEAD
-        log<level::DEBUG>("Failed to excute method",
-                          entry("METHOD=%s", getManagedObjectsMethod),
-                          entry("PATH=%s", userMgrObjBasePath));
-=======
         lg2::debug("Failed to excute {METHOD}, path: {PATH}", "METHOD",
                    getManagedObjectsMethod, "PATH", userMgrObjBasePath);
->>>>>>> e7ef94d3
         return;
     }
     bool updateRequired = false;
