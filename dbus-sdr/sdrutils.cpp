/*
// Copyright (c) 2018 Intel Corporation
//
// Licensed under the Apache License, Version 2.0 (the "License");
// you may not use this file except in compliance with the License.
// You may obtain a copy of the License at
//
//      http://www.apache.org/licenses/LICENSE-2.0
//
// Unless required by applicable law or agreed to in writing, software
// distributed under the License is distributed on an "AS IS" BASIS,
// WITHOUT WARRANTIES OR CONDITIONS OF ANY KIND, either express or implied.
// See the License for the specific language governing permissions and
// limitations under the License.
*/

#include "dbus-sdr/sdrutils.hpp"

<<<<<<< HEAD
#include <nlohmann/json.hpp>
=======
#include <ipmid/utils.hpp>
#include <nlohmann/json.hpp>
#include <phosphor-logging/lg2.hpp>
>>>>>>> e7ef94d3

#include <fstream>
#include <optional>
#include <unordered_set>

#ifdef FEATURE_HYBRID_SENSORS

#include <ipmid/utils.hpp>
namespace ipmi
{
namespace sensor
{
extern const IdInfoMap sensors;
} // namespace sensor
} // namespace ipmi

#endif

boost::container::flat_map<
    const char*, std::pair<SensorTypeCodes, SensorEventTypeCodes>, CmpStr>
    sensorTypes{
        {{"temperature", std::make_pair(SensorTypeCodes::temperature,
                                        SensorEventTypeCodes::threshold)},
         {"voltage", std::make_pair(SensorTypeCodes::voltage,
                                    SensorEventTypeCodes::threshold)},
         {"current", std::make_pair(SensorTypeCodes::current,
                                    SensorEventTypeCodes::threshold)},
         {"fan_tach", std::make_pair(SensorTypeCodes::fan,
                                     SensorEventTypeCodes::threshold)},
         {"fan_pwm", std::make_pair(SensorTypeCodes::fan,
                                    SensorEventTypeCodes::threshold)},
         {"intrusion", std::make_pair(SensorTypeCodes::physical_security,
                                      SensorEventTypeCodes::sensorSpecified)},
         {"processor", std::make_pair(SensorTypeCodes::processor,
                                      SensorEventTypeCodes::sensorSpecified)},
         {"power", std::make_pair(SensorTypeCodes::other,
                                  SensorEventTypeCodes::threshold)},
         {"memory", std::make_pair(SensorTypeCodes::memory,
                                   SensorEventTypeCodes::sensorSpecified)},
         {"state", std::make_pair(SensorTypeCodes::power_unit,
                                  SensorEventTypeCodes::sensorSpecified)},
         {"buttons", std::make_pair(SensorTypeCodes::buttons,
                                    SensorEventTypeCodes::sensorSpecified)},
         {"watchdog", std::make_pair(SensorTypeCodes::watchdog2,
                                     SensorEventTypeCodes::sensorSpecified)},
         {"entity", std::make_pair(SensorTypeCodes::entity,
                                   SensorEventTypeCodes::sensorSpecified)},
         {"energy", std::make_pair(SensorTypeCodes::other,
                                   SensorEventTypeCodes::threshold)}}};

namespace details
{

// IPMI supports a smaller number of sensors than are available via Redfish.
// Trim the list of sensors, via a configuration file.
// Read the IPMI Sensor Filtering section in docs/configuration.md for
// a more detailed description.
static void filterSensors(SensorSubTree& subtree)
{
    constexpr const char* filterFilename =
        "/usr/share/ipmi-providers/sensor_filter.json";
    std::ifstream filterFile(filterFilename);
    if (!filterFile.good())
    {
        return;
    }
<<<<<<< HEAD
    nlohmann::json sensorFilterJSON = nlohmann::json::parse(filterFile, nullptr,
                                                            false);
=======
    nlohmann::json sensorFilterJSON =
        nlohmann::json::parse(filterFile, nullptr, false);
>>>>>>> e7ef94d3
    nlohmann::json::iterator svcFilterit =
        sensorFilterJSON.find("ServiceFilter");
    if (svcFilterit == sensorFilterJSON.end())
    {
        return;
    }

    subtree.erase(std::remove_if(subtree.begin(), subtree.end(),
                                 [svcFilterit](SensorSubTree::value_type& kv) {
<<<<<<< HEAD
        auto& [_, serviceToIfaces] = kv;

        for (auto service = svcFilterit->begin(); service != svcFilterit->end();
             ++service)
        {
            serviceToIfaces.erase(*service);
        }
        return serviceToIfaces.empty();
    }),
=======
                                     auto& [_, serviceToIfaces] = kv;

                                     for (auto service = svcFilterit->begin();
                                          service != svcFilterit->end();
                                          ++service)
                                     {
                                         serviceToIfaces.erase(*service);
                                     }
                                     return serviceToIfaces.empty();
                                 }),
>>>>>>> e7ef94d3
                  subtree.end());
}

uint16_t getSensorSubtree(std::shared_ptr<SensorSubTree>& subtree)
{
    static std::shared_ptr<SensorSubTree> sensorTreePtr;
    static uint16_t sensorUpdatedIndex = 0;
    std::shared_ptr<sdbusplus::asio::connection> dbus = getSdBus();
    static sdbusplus::bus::match_t sensorAdded(
        *dbus,
        "type='signal',member='InterfacesAdded',arg0path='/xyz/openbmc_project/"
        "sensors/'",
        [](sdbusplus::message_t&) { sensorTreePtr.reset(); });

    static sdbusplus::bus::match_t sensorRemoved(
        *dbus,
        "type='signal',member='InterfacesRemoved',arg0path='/xyz/"
        "openbmc_project/sensors/'",
        [](sdbusplus::message_t&) { sensorTreePtr.reset(); });

    if (sensorTreePtr)
    {
        subtree = sensorTreePtr;
        return sensorUpdatedIndex;
    }

    sensorTreePtr = std::make_shared<SensorSubTree>();

    static constexpr const int32_t depth = 2;

    auto lbdUpdateSensorTree = [&dbus](const char* path,
                                       const auto& interfaces) {
        auto mapperCall = dbus->new_method_call(
            "xyz.openbmc_project.ObjectMapper",
            "/xyz/openbmc_project/object_mapper",
            "xyz.openbmc_project.ObjectMapper", "GetSubTree");
        SensorSubTree sensorTreePartial;

        mapperCall.append(path, depth, interfaces);

        try
        {
            auto mapperReply = dbus->call(mapperCall);
            mapperReply.read(sensorTreePartial);
        }
        catch (const sdbusplus::exception_t& e)
        {
            lg2::error("Failed to update subtree, path: {PATH}, error: {ERROR}",
                       "PATH", path, "ERROR", e);
            return false;
        }
        if constexpr (debug)
        {
            std::fprintf(stderr, "IPMI updated: %zu sensors under %s\n",
                         sensorTreePartial.size(), path);
        }
        sensorTreePtr->merge(std::move(sensorTreePartial));
        return true;
    };

    // Add sensors to SensorTree
    static constexpr const std::array sensorInterfaces = {
        "xyz.openbmc_project.Sensor.Value",
        "xyz.openbmc_project.Sensor.ValueMutability",
        "xyz.openbmc_project.Sensor.Threshold.Warning",
        "xyz.openbmc_project.Sensor.Threshold.Critical"};
    static constexpr const std::array vrInterfaces = {
        "xyz.openbmc_project.Control.VoltageRegulatorMode"};

    bool sensorRez =
        lbdUpdateSensorTree("/xyz/openbmc_project/sensors", sensorInterfaces);

#ifdef FEATURE_HYBRID_SENSORS

    if (!ipmi::sensor::sensors.empty())
    {
        for (const auto& sensor : ipmi::sensor::sensors)
        {
            // Threshold sensors should not be emplaced in here.
            if (boost::starts_with(sensor.second.sensorPath,
                                   "/xyz/openbmc_project/sensors/"))
            {
                continue;
            }

            // The bus service name is not listed in ipmi::sensor::Info. Give it
            // an empty string. For those function using non-threshold sensors,
            // the bus service name will be retrieved in an alternative way.
            boost::container::flat_map<std::string, std::vector<std::string>>
                connectionMap{
                    {"", {sensor.second.propertyInterfaces.begin()->first}}};
            sensorTreePtr->emplace(sensor.second.sensorPath, connectionMap);
        }
    }

#endif

    // Error if searching for sensors failed.
    if (!sensorRez)
    {
        return sensorUpdatedIndex;
    }

    filterSensors(*sensorTreePtr);
    // Add VR control as optional search path.
    (void)lbdUpdateSensorTree("/xyz/openbmc_project/vr", vrInterfaces);

    subtree = sensorTreePtr;
    sensorUpdatedIndex++;
    // The SDR is being regenerated, wipe the old stats
    sdrStatsTable.wipeTable();
    sdrWriteTable.wipeTable();
    return sensorUpdatedIndex;
}

bool getSensorNumMap(std::shared_ptr<SensorNumMap>& sensorNumMap)
{
    static std::shared_ptr<SensorNumMap> sensorNumMapPtr;
    bool sensorNumMapUpated = false;
    static uint16_t prevSensorUpdatedIndex = 0;
    std::shared_ptr<SensorSubTree> sensorTree;
    uint16_t curSensorUpdatedIndex = details::getSensorSubtree(sensorTree);
    if (!sensorTree)
    {
        return sensorNumMapUpated;
    }

    if ((curSensorUpdatedIndex == prevSensorUpdatedIndex) && sensorNumMapPtr)
    {
        sensorNumMap = sensorNumMapPtr;
        return sensorNumMapUpated;
    }
    prevSensorUpdatedIndex = curSensorUpdatedIndex;

    sensorNumMapPtr = std::make_shared<SensorNumMap>();

    uint16_t sensorNum = 0;
    uint16_t sensorIndex = 0;
    for (const auto& sensor : *sensorTree)
    {
        sensorNumMapPtr->insert(
            SensorNumMap::value_type(sensorNum, sensor.first));
        sensorIndex++;
        if (sensorIndex == maxSensorsPerLUN)
        {
            sensorIndex = lun1Sensor0;
        }
        else if (sensorIndex == (lun1Sensor0 | maxSensorsPerLUN))
        {
            // Skip assigning LUN 0x2 any sensors
            sensorIndex = lun3Sensor0;
        }
        else if (sensorIndex == (lun3Sensor0 | maxSensorsPerLUN))
        {
            // this is an error, too many IPMI sensors
            throw std::out_of_range("Maximum number of IPMI sensors exceeded.");
        }
        sensorNum = sensorIndex;
    }
    sensorNumMap = sensorNumMapPtr;
    sensorNumMapUpated = true;
    return sensorNumMapUpated;
}
} // namespace details

bool getSensorSubtree(SensorSubTree& subtree)
{
    std::shared_ptr<SensorSubTree> sensorTree;
    details::getSensorSubtree(sensorTree);
    if (!sensorTree)
    {
        return false;
    }

    subtree = *sensorTree;
    return true;
}

#ifdef FEATURE_HYBRID_SENSORS
// Static sensors are listed in sensor-gen.cpp.
ipmi::sensor::IdInfoMap::const_iterator
    findStaticSensor(const std::string& path)
{
    return std::find_if(
        ipmi::sensor::sensors.begin(), ipmi::sensor::sensors.end(),
        [&path](const ipmi::sensor::IdInfoMap::value_type& findSensor) {
            return findSensor.second.sensorPath == path;
        });
}
#endif

std::string getSensorTypeStringFromPath(const std::string& path)
{
    // get sensor type string from path, path is defined as
    // /xyz/openbmc_project/sensors/<type>/label
    size_t typeEnd = path.rfind("/");
    if (typeEnd == std::string::npos)
    {
        return path;
    }
    size_t typeStart = path.rfind("/", typeEnd - 1);
    if (typeStart == std::string::npos)
    {
        return path;
    }
    // Start at the character after the '/'
    typeStart++;
    return path.substr(typeStart, typeEnd - typeStart);
}

uint8_t getSensorTypeFromPath(const std::string& path)
{
    uint8_t sensorType = 0;
    std::string type = getSensorTypeStringFromPath(path);
    auto findSensor = sensorTypes.find(type.c_str());
    if (findSensor != sensorTypes.end())
    {
        sensorType =
            static_cast<uint8_t>(std::get<sensorTypeCodes>(findSensor->second));
    } // else default 0x0 RESERVED

    return sensorType;
}

uint16_t getSensorNumberFromPath(const std::string& path)
{
    std::shared_ptr<SensorNumMap> sensorNumMapPtr;
    details::getSensorNumMap(sensorNumMapPtr);
    if (!sensorNumMapPtr)
    {
        return invalidSensorNumber;
    }

    try
    {
        return sensorNumMapPtr->right.at(path);
    }
    catch (const std::out_of_range& e)
    {
        return invalidSensorNumber;
    }
}

uint8_t getSensorEventTypeFromPath(const std::string& path)
{
    uint8_t sensorEventType = 0;
    std::string type = getSensorTypeStringFromPath(path);
    auto findSensor = sensorTypes.find(type.c_str());
    if (findSensor != sensorTypes.end())
    {
        sensorEventType = static_cast<uint8_t>(
            std::get<sensorEventTypeCodes>(findSensor->second));
    }

    return sensorEventType;
}

std::string getPathFromSensorNumber(uint16_t sensorNum)
{
    std::shared_ptr<SensorNumMap> sensorNumMapPtr;
    details::getSensorNumMap(sensorNumMapPtr);
    if (!sensorNumMapPtr)
    {
        return std::string();
    }

    try
    {
        return sensorNumMapPtr->left.at(sensorNum);
    }
    catch (const std::out_of_range& e)
    {
        return std::string();
    }
}

namespace ipmi
{

std::optional<std::map<std::string, std::vector<std::string>>>
    getObjectInterfaces(const char* path)
{
    std::map<std::string, std::vector<std::string>> interfacesResponse;
    std::vector<std::string> interfaces;
    std::shared_ptr<sdbusplus::asio::connection> dbus = getSdBus();

    sdbusplus::message_t getObjectMessage =
        dbus->new_method_call("xyz.openbmc_project.ObjectMapper",
                              "/xyz/openbmc_project/object_mapper",
                              "xyz.openbmc_project.ObjectMapper", "GetObject");
    getObjectMessage.append(path, interfaces);

    try
    {
        sdbusplus::message_t response = dbus->call(getObjectMessage);
        response.read(interfacesResponse);
    }
    catch (const std::exception& e)
    {
        return std::nullopt;
    }

    return interfacesResponse;
}

std::map<std::string, Value>
    getEntityManagerProperties(const char* path, const char* interface)
{
    std::map<std::string, Value> properties;
    std::shared_ptr<sdbusplus::asio::connection> dbus = getSdBus();

    sdbusplus::message_t getProperties =
        dbus->new_method_call("xyz.openbmc_project.EntityManager", path,
                              "org.freedesktop.DBus.Properties", "GetAll");
    getProperties.append(interface);

    try
    {
        sdbusplus::message_t response = dbus->call(getProperties);
        response.read(properties);
    }
    catch (const std::exception& e)
    {
        lg2::error("Failed to GetAll, path: {PATH}, interface: {INTERFACE}, "
                   "error: {ERROR}",
                   "PATH", path, "INTERFACE", interface, "ERROR", e);
    }

    return properties;
}

// Fetch the ipmiDecoratorPaths to get the list of dbus objects that
// have ipmi decorator to prevent unnessary dbus call to fetch the info
std::optional<std::unordered_set<std::string>>&
    getIpmiDecoratorPaths(const std::optional<ipmi::Context::ptr>& ctx)
{
    static std::optional<std::unordered_set<std::string>> ipmiDecoratorPaths;

    if (!ctx.has_value() || ipmiDecoratorPaths != std::nullopt)
    {
        return ipmiDecoratorPaths;
    }

    boost::system::error_code ec;
    std::vector<std::string> paths =
        (*ctx)->bus->yield_method_call<std::vector<std::string>>(
            (*ctx)->yield, ec, "xyz.openbmc_project.ObjectMapper",
            "/xyz/openbmc_project/object_mapper",
            "xyz.openbmc_project.ObjectMapper", "GetSubTreePaths", "/",
            int32_t(0),
            std::array<const char*, 1>{
                "xyz.openbmc_project.Inventory.Decorator.Ipmi"});
    if (ec)
    {
        return ipmiDecoratorPaths;
    }

    ipmiDecoratorPaths =
        std::unordered_set<std::string>(paths.begin(), paths.end());
    return ipmiDecoratorPaths;
}

const std::string* getSensorConfigurationInterface(
    const std::map<std::string, std::vector<std::string>>&
        sensorInterfacesResponse)
{
    auto entityManagerService =
        sensorInterfacesResponse.find("xyz.openbmc_project.EntityManager");
    if (entityManagerService == sensorInterfacesResponse.end())
    {
        return nullptr;
    }

    // Find the fan configuration first (fans can have multiple configuration
    // interfaces).
    for (const auto& entry : entityManagerService->second)
    {
        if (entry == "xyz.openbmc_project.Configuration.AspeedFan" ||
            entry == "xyz.openbmc_project.Configuration.I2CFan" ||
            entry == "xyz.openbmc_project.Configuration.NuvotonFan")
        {
            return &entry;
        }
    }

    for (const auto& entry : entityManagerService->second)
    {
        if (boost::algorithm::starts_with(entry,
                                          "xyz.openbmc_project.Configuration."))
        {
            return &entry;
        }
    }

    return nullptr;
}

// Follow Association properties for Sensor back to the Board dbus object to
// check for an EntityId and EntityInstance property.
void updateIpmiFromAssociation(
    const std::string& path,
    const std::unordered_set<std::string>& ipmiDecoratorPaths,
    const DbusInterfaceMap& sensorMap, uint8_t& entityId,
    uint8_t& entityInstance)
{
    namespace fs = std::filesystem;

    auto sensorAssociationObject =
        sensorMap.find("xyz.openbmc_project.Association.Definitions");
    if (sensorAssociationObject == sensorMap.end())
    {
        if constexpr (debug)
        {
            std::fprintf(stderr, "path=%s, no association interface found\n",
                         path.c_str());
        }

        return;
    }

    auto associationObject =
        sensorAssociationObject->second.find("Associations");
    if (associationObject == sensorAssociationObject->second.end())
    {
        if constexpr (debug)
        {
            std::fprintf(stderr, "path=%s, no association records found\n",
                         path.c_str());
        }

        return;
    }

    std::vector<Association> associationValues =
        std::get<std::vector<Association>>(associationObject->second);

    // loop through the Associations looking for the right one:
    for (const auto& entry : associationValues)
    {
        // forward, reverse, endpoint
        const std::string& forward = std::get<0>(entry);
        const std::string& reverse = std::get<1>(entry);
        const std::string& endpoint = std::get<2>(entry);

        // We only currently concern ourselves with chassis+all_sensors.
        if (!(forward == "chassis" && reverse == "all_sensors"))
        {
            continue;
        }

        // the endpoint is the board entry provided by
        // Entity-Manager. so let's grab its properties if it has
        // the right interface.

        // just try grabbing the properties first.
        ipmi::PropertyMap::iterator entityIdProp;
        ipmi::PropertyMap::iterator entityInstanceProp;
        if (ipmiDecoratorPaths.contains(endpoint))
        {
            std::map<std::string, Value> ipmiProperties =
                getEntityManagerProperties(
                    endpoint.c_str(),
                    "xyz.openbmc_project.Inventory.Decorator.Ipmi");

            entityIdProp = ipmiProperties.find("EntityId");
            entityInstanceProp = ipmiProperties.find("EntityInstance");
            if (entityIdProp != ipmiProperties.end())
            {
                entityId = static_cast<uint8_t>(
                    std::get<uint64_t>(entityIdProp->second));
            }
            if (entityInstanceProp != ipmiProperties.end())
            {
                entityInstance = static_cast<uint8_t>(
                    std::get<uint64_t>(entityInstanceProp->second));
            }
        }

        // Now check the entity-manager entry for this sensor to see
        // if it has its own value and use that instead.
        //
        // In theory, checking this first saves us from checking
        // both, except in most use-cases identified, there won't be
        // a per sensor override, so we need to always check both.
        std::string sensorNameFromPath = fs::path(path).filename();

        std::string sensorConfigPath = endpoint + "/" + sensorNameFromPath;

        // Download the interfaces for the sensor from
        // Entity-Manager to find the name of the configuration
        // interface.
        std::optional<std::map<std::string, std::vector<std::string>>>
            sensorInterfacesResponseOpt =
                getObjectInterfaces(sensorConfigPath.c_str());

        if (!sensorInterfacesResponseOpt.has_value())
        {
<<<<<<< HEAD
            phosphor::logging::log<phosphor::logging::level::DEBUG>(
                "Failed to GetObject",
                phosphor::logging::entry("PATH=%s", sensorConfigPath.c_str()));
=======
            lg2::debug("Failed to GetObject, path: {PATH}", "PATH",
                       sensorConfigPath);
>>>>>>> e7ef94d3
            continue;
        }

        const std::string* configurationInterface =
            getSensorConfigurationInterface(
                sensorInterfacesResponseOpt.value());

        // If there are multi association path settings and only one path exist,
        // we need to continue if cannot find configuration interface for this
        // sensor.
        if (!configurationInterface)
        {
            continue;
        }

        // We found a configuration interface.
        std::map<std::string, Value> configurationProperties =
            getEntityManagerProperties(sensorConfigPath.c_str(),
                                       configurationInterface->c_str());

        entityIdProp = configurationProperties.find("EntityId");
        entityInstanceProp = configurationProperties.find("EntityInstance");
        if (entityIdProp != configurationProperties.end())
        {
            entityId =
                static_cast<uint8_t>(std::get<uint64_t>(entityIdProp->second));
        }
        if (entityInstanceProp != configurationProperties.end())
        {
            entityInstance = static_cast<uint8_t>(
                std::get<uint64_t>(entityInstanceProp->second));
        }

        // stop searching Association records.
        break;
    } // end for Association vectors.

    if constexpr (debug)
    {
        std::fprintf(stderr, "path=%s, entityId=%d, entityInstance=%d\n",
                     path.c_str(), entityId, entityInstance);
    }
}

} // namespace ipmi<|MERGE_RESOLUTION|>--- conflicted
+++ resolved
@@ -16,13 +16,9 @@
 
 #include "dbus-sdr/sdrutils.hpp"
 
-<<<<<<< HEAD
-#include <nlohmann/json.hpp>
-=======
 #include <ipmid/utils.hpp>
 #include <nlohmann/json.hpp>
 #include <phosphor-logging/lg2.hpp>
->>>>>>> e7ef94d3
 
 #include <fstream>
 #include <optional>
@@ -89,13 +85,8 @@
     {
         return;
     }
-<<<<<<< HEAD
-    nlohmann::json sensorFilterJSON = nlohmann::json::parse(filterFile, nullptr,
-                                                            false);
-=======
     nlohmann::json sensorFilterJSON =
         nlohmann::json::parse(filterFile, nullptr, false);
->>>>>>> e7ef94d3
     nlohmann::json::iterator svcFilterit =
         sensorFilterJSON.find("ServiceFilter");
     if (svcFilterit == sensorFilterJSON.end())
@@ -105,17 +96,6 @@
 
     subtree.erase(std::remove_if(subtree.begin(), subtree.end(),
                                  [svcFilterit](SensorSubTree::value_type& kv) {
-<<<<<<< HEAD
-        auto& [_, serviceToIfaces] = kv;
-
-        for (auto service = svcFilterit->begin(); service != svcFilterit->end();
-             ++service)
-        {
-            serviceToIfaces.erase(*service);
-        }
-        return serviceToIfaces.empty();
-    }),
-=======
                                      auto& [_, serviceToIfaces] = kv;
 
                                      for (auto service = svcFilterit->begin();
@@ -126,7 +106,6 @@
                                      }
                                      return serviceToIfaces.empty();
                                  }),
->>>>>>> e7ef94d3
                   subtree.end());
 }
 
@@ -624,14 +603,8 @@
 
         if (!sensorInterfacesResponseOpt.has_value())
         {
-<<<<<<< HEAD
-            phosphor::logging::log<phosphor::logging::level::DEBUG>(
-                "Failed to GetObject",
-                phosphor::logging::entry("PATH=%s", sensorConfigPath.c_str()));
-=======
             lg2::debug("Failed to GetObject, path: {PATH}", "PATH",
                        sensorConfigPath);
->>>>>>> e7ef94d3
             continue;
         }
 
