--- conflicted
+++ resolved
@@ -343,7 +343,6 @@
 {
     ipmi::ObjectTree objectTree;
     if (ipmi::getAllDbusObjects(ctx, networkRoot, dhcpIntf, objectTree))
-<<<<<<< HEAD
     {
         return false;
     }
@@ -360,24 +359,6 @@
         }
     }
 
-=======
-    {
-        return false;
-    }
-
-    for (const auto& [path, serviceMap] : objectTree)
-    {
-        for (const auto& [service, object] : serviceMap)
-        {
-            if (ipmi::setDbusProperty(ctx, service, path, dhcpIntf, prop,
-                                      value))
-            {
-                return false;
-            }
-        }
-    }
-
->>>>>>> e7ef94d3
     return true;
 }
 
