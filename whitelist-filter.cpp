#include <ipmiallowlist.hpp>
#include <ipmid/api.hpp>
#include <ipmid/utils.hpp>
#include <phosphor-logging/elog-errors.hpp>
#include <phosphor-logging/lg2.hpp>
#include <settings.hpp>
#include <xyz/openbmc_project/Common/error.hpp>
#include <xyz/openbmc_project/Control/Security/RestrictionMode/server.hpp>

#include <algorithm>
#include <array>

using namespace phosphor::logging;
using namespace sdbusplus::error::xyz::openbmc_project::common;

namespace ipmi
{

// put the filter provider in an unnamed namespace
namespace
{

/** @class AllowlistFilter
 *
 * Class that implements an IPMI message filter based
 * on incoming interface and a restriction mode setting
 */
class AllowlistFilter
{
  public:
    AllowlistFilter();
    ~AllowlistFilter() = default;
    AllowlistFilter(const AllowlistFilter&) = delete;
    AllowlistFilter(AllowlistFilter&&) = delete;
    AllowlistFilter& operator=(const AllowlistFilter&) = delete;
    AllowlistFilter& operator=(AllowlistFilter&&) = delete;

  private:
    void postInit();
    void cacheRestrictedMode(const std::vector<std::string>& devices);
    void handleRestrictedModeChange(
        sdbusplus::message_t& m,
        const std::map<std::string, size_t>& deviceList);
    ipmi::Cc filterMessage(ipmi::message::Request::ptr request);

    std::vector<bool> restrictedMode;
    std::shared_ptr<sdbusplus::asio::connection> bus;
    std::unique_ptr<settings::Objects> objects;
    std::unique_ptr<sdbusplus::bus::match_t> modeChangeMatch;

    static constexpr const char restrictionModeIntf[] =
        "xyz.openbmc_project.Control.Security.RestrictionMode";
};

AllowlistFilter::AllowlistFilter()
{
    bus = getSdBus();

    lg2::info("Loading allowlist filter");
    ipmi::registerFilter(ipmi::prioOpenBmcBase,
                         [this](ipmi::message::Request::ptr request) {
                             return filterMessage(request);
                         });

    // wait until io->run is going to fetch RestrictionMode
    post_work([this]() { postInit(); });
}

/** @brief Get RestrictionMode of the devices which has RestrictionMode support
 * enabled
 *  @param[in] devices - vector of devices object path
 *  @returns void.
 */

void AllowlistFilter::cacheRestrictedMode(
    const std::vector<std::string>& devices)
{
    using namespace sdbusplus::server::xyz::openbmc_project::control::security;
    std::string restrictionModeSetting;
    std::string restrictionModeService;

    for (auto& dev : devices)
    {
        try
        {
            restrictionModeSetting = dev;
            restrictionModeService =
                objects->service(restrictionModeSetting, restrictionModeIntf);
        }
        catch (const std::out_of_range& e)
        {
            lg2::error(
                "Could not look up restriction mode interface from cache");
            return;
        }

        std::string mode;
        try
        {
            auto propValue = ipmi::getDbusProperty(
                *bus, restrictionModeService, restrictionModeSetting,
                restrictionModeIntf, "RestrictionMode");
            mode = std::get<std::string>(propValue);
        }
        catch (const std::exception& e)
        {
            lg2::error("Error in RestrictionMode Get");
            // Fail-safe to true.
            size_t index = std::distance(&*std::begin(devices), &dev);
            restrictedMode[index] = true;
        }

<<<<<<< HEAD
            bool restrictMode =
                (restrictionMode == RestrictionMode::Modes::Allowlist);
            restrictedMode.emplace_back(restrictMode);

            log<level::INFO>((restrictMode ? "Set restrictedMode = true"
                                           : "Set restrictedMode = false"));
        },
            restrictionModeService, restrictionModeSetting,
            "org.freedesktop.DBus.Properties", "Get", restrictionModeIntf,
            "RestrictionMode");
=======
        auto restrictionMode = RestrictionMode::convertModesFromString(mode);

        bool restrictMode =
            (restrictionMode == RestrictionMode::Modes::Allowlist);
        restrictedMode.emplace_back(restrictMode);

        lg2::info("Set restrictedMode = {RESTRICTED_MODE}", "RESTRICTED_MODE",
                  restrictMode);
>>>>>>> e7ef94d3
    }
}

/** @brief Update RestrictionMode if any changes in RestrictionMode
 *  @param[in] m - sdbusplus message. Using this to get Updated Mode dbus path
 *  @param[in] deviceList - map to store devices path and their index
 *  @returns void.
 */

void AllowlistFilter::handleRestrictedModeChange(
    sdbusplus::message_t& m, const std::map<std::string, size_t>& deviceList)
{
    using namespace sdbusplus::server::xyz::openbmc_project::control::security;
    std::string intf;
    std::vector<std::pair<std::string, ipmi::Value>> propertyList;
    m.read(intf, propertyList);

    std::string path = m.get_path();
    size_t hostId = 0;
    auto it = deviceList.find(path);

    if (it == deviceList.end())
    {
        lg2::error("Key not found in deviceList ");
    }
    else
    {
        hostId = it->second;
    }

    for (const auto& property : propertyList)
    {
        if (property.first == "RestrictionMode")
        {
            RestrictionMode::Modes restrictionMode =
                RestrictionMode::convertModesFromString(
                    std::get<std::string>(property.second));
            bool restrictMode =
                (restrictionMode == RestrictionMode::Modes::Allowlist);
            restrictedMode[hostId] = restrictMode;

            lg2::info("Updated restrictedMode = {RESTRICTED_MODE}",
                      "RESTRICTED_MODE", restrictMode);
        }
    }
}

/** @brief Get and Update RestrictionModes of supported devices
 *  @param[in] void
 *  @returns void.
 */

void AllowlistFilter::postInit()
{
    objects = std::make_unique<settings::Objects>(
        *bus, std::vector<settings::Interface>({restrictionModeIntf}));
    if (!objects)
    {
        lg2::error(
            "Failed to create settings object; defaulting to restricted mode");
        return;
    }

    std::vector<std::string> devices;
    try
    {
        devices = objects->map.at(restrictionModeIntf);
    }
    catch (const std::out_of_range& e)
    {
        lg2::error("Could not look up restriction mode interface from cache");
        return;
    }

    // Initialize restricted mode
    cacheRestrictedMode(devices);
    // Wait for changes on Restricted mode
    std::map<std::string, size_t> deviceList;

    for (size_t index = 0; index < devices.size(); index++)
    {
        deviceList.emplace(devices[index], index);
    }

    std::string filterStr;
    std::string devicesDbusPath{"/xyz/openbmc_project/control"};

    filterStr = sdbusplus::bus::match::rules::propertiesChangedNamespace(
        devicesDbusPath, restrictionModeIntf);

    modeChangeMatch = std::make_unique<sdbusplus::bus::match_t>(
        *bus, filterStr, [this, deviceList](sdbusplus::message_t& m) {
            handleRestrictedModeChange(m, deviceList);
        });
}

/** @brief Filter IPMI messages with RestrictedMode
 *  @param[in] request - IPMI messahe request
 *  @returns IPMI completion code success or error.
 */

ipmi::Cc AllowlistFilter::filterMessage(ipmi::message::Request::ptr request)
{
    /* Getting hostIdx for all IPMI devices like hosts, debugcard and other
   devices from ipmi::message::Request and call postInit() to get the
   restriction mode for all the IPMI commands */

    size_t hostIdx = request->ctx->hostIdx;

    if (request->ctx->channel == ipmi::channelSystemIface &&
        restrictedMode[hostIdx])
    {
        if (!std::binary_search(
                allowlist.cbegin(), allowlist.cend(),
                std::make_pair(request->ctx->netFn, request->ctx->cmd)))
        {
            lg2::error("Net function not allowlisted, "
                       "NetFn: {NETFN}, Cmd: {CMD}",
                       "NETFN", lg2::hex, request->ctx->netFn, "CMD", lg2::hex,
                       request->ctx->cmd);

            return ipmi::ccInsufficientPrivilege;
        }
    }
    return ipmi::ccSuccess;
}

// instantiate the AllowlistFilter when this shared object is loaded
AllowlistFilter allowlistFilter;

} // namespace

} // namespace ipmi<|MERGE_RESOLUTION|>--- conflicted
+++ resolved
@@ -110,18 +110,6 @@
             restrictedMode[index] = true;
         }
 
-<<<<<<< HEAD
-            bool restrictMode =
-                (restrictionMode == RestrictionMode::Modes::Allowlist);
-            restrictedMode.emplace_back(restrictMode);
-
-            log<level::INFO>((restrictMode ? "Set restrictedMode = true"
-                                           : "Set restrictedMode = false"));
-        },
-            restrictionModeService, restrictionModeSetting,
-            "org.freedesktop.DBus.Properties", "Get", restrictionModeIntf,
-            "RestrictionMode");
-=======
         auto restrictionMode = RestrictionMode::convertModesFromString(mode);
 
         bool restrictMode =
@@ -130,7 +118,6 @@
 
         lg2::info("Set restrictedMode = {RESTRICTED_MODE}", "RESTRICTED_MODE",
                   restrictMode);
->>>>>>> e7ef94d3
     }
 }
 
