# Configuration

## Device ID Configuration

There is a default dev_id.json file provided by
meta-phosphor/common/recipes-phosphor/ipmi/phosphor-ipmi-host.bb

Any target can override the default json file by providing a
phosphor-ipmi-host.bbappend with an ODM or platform customizable configuration.

For a specific example, see:
[Witherspoon](https://github.com/openbmc/openbmc/blob/master/meta-openbmc-machines/meta-openpower/meta-ibm/meta-witherspoon/recipes-phosphor/ipmi/phosphor-ipmi-host.bbappend)

The JSON format for get_device_id:

    {"id": 0, "revision": 0, "addn_dev_support": 0,
        "manuf_id": 0, "prod_id": 0, "aux": 0}

Each value in this JSON object should be an integer. The file is placed in
/usr/share/ipmi-providers/ by Yocto, and will be parsed upon the first call to
get_device_id. The data is then cached for future use. If you change the data at
runtime, simply restart the service to see the new data fetched by a call to
get_device_id.

<<<<<<< HEAD
# IPMI D-Bus Sensor Filtering
=======
## IPMI D-Bus Sensor Filtering
>>>>>>> e7ef94d3

Phosphor-ipmi-host provides a compile time option to control how IPMI sensors
are populated. The default model is for the sensors to be culled from a set of
JSON files. There is another model that collects the sensors to display from
D-Bus. The D-Bus method is the default mode used by Redfish. Redfish does not
have a fixed limit on the number of sensors that can be reported.

IPMI supports a smaller number of sensors than are available via Redfish. The
limit being the number of Sensor Data Records (SDR) supported in the IPMI
specification. Enabling IPMI to use D-Bus may cause the number of sensors
retrieved to exceed the number SDRs IPMI can support. Even if the number of
sensors retrieved is within the SDR limit IPMI can support, it may be desirable
to filter entries that are uninteresting.

Meson uses the _dyanmic-sensors_ configuration option to enable retrieving the
sensors via D-Bus. When dynamic sensors are active all of the sensors placed on
D-Bus by a service are added to the IPMI sensor list. In the event that too many
sensors are exposed on D-Bus, the list can be filtered by adding a list of
services to filter to _/usr/share/ipmi-providers/sensor_filter.json_.

Example filtering:

```json
{
  "ServiceFilter": [
    "xyz.openbmc_project.RedfishSensors1",
    "xyz.openbmc_project.RedfishSensors2"
  ]
}
```

Any sensors published by the example services are blocked from being added to
the IPMI SDR table.<|MERGE_RESOLUTION|>--- conflicted
+++ resolved
@@ -22,11 +22,7 @@
 runtime, simply restart the service to see the new data fetched by a call to
 get_device_id.
 
-<<<<<<< HEAD
-# IPMI D-Bus Sensor Filtering
-=======
 ## IPMI D-Bus Sensor Filtering
->>>>>>> e7ef94d3
 
 Phosphor-ipmi-host provides a compile time option to control how IPMI sensors
 are populated. The default model is for the sensors to be culled from a set of
